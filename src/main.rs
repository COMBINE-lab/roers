use clap::Parser;
use grangers::grangers::{options, Grangers};
use peak_alloc::PeakAlloc;
use polars::lazy::dsl::concat_str;
use polars::prelude::*;
use std::env;
use std::path::PathBuf;
use std::time::{Duration, Instant};
<<<<<<< HEAD
use tracing_subscriber::{filter::LevelFilter, fmt, prelude::*, EnvFilter};
use grangers::grangers::{options, Grangers};
use peak_alloc::PeakAlloc;
use polars::prelude::*;
use tracing::{warn, debug, info};
use noodles;
use anyhow::Context;
=======
use tracing::info;
use tracing::warn;
use tracing_subscriber::{filter::LevelFilter, fmt, prelude::*, EnvFilter};
>>>>>>> 4c1bfb34

#[global_allocator]
static PEAK_ALLOC: PeakAlloc = PeakAlloc;

<<<<<<< HEAD
use clap::{builder::ArgPredicate, ArgGroup, Args, Subcommand, command, Parser};

/// The type of sequences we might include in the output reference FASTA file
/// to map against for quantification with
/// alevin-fry.
#[derive(Clone, Debug)]
pub enum SequenceType {
    /// The sequence of Spliced transcripts
    Transcript,
    /// The sequence of introns of transcripts, merged by gene
    Intronic,
    /// The sequence of gene bodies (from the first to the last base of each gene)
    GeneBody,
    /// The sequence of transcript bodies (from the first to the last base of each transcript)
    TranscriptBody,
}

impl From<&str> for SequenceType {
    fn from(s: &str) -> Self {
        match s {
            // "transcript" | "t" => Self::Transcript,
            "intronic" | "i" => Self::Intronic,
            "gene-body" | "g" => Self::GeneBody,
            "transcript-body" | "t" => Self::TranscriptBody,
            _ => panic!("Invalid sequence type"),
        }
    }
}

#[derive(Debug, Subcommand)]
pub enum Commands {
    /// build the (expanded) reference index
    #[command(arg_required_else_help = true)]
    MakeRef {
        /// The path to a genome fasta file.
        genome: PathBuf,
        /// The path to a gene annotation gtf file.
        genes: PathBuf,
        /// The path to the output directory (will be created if it doesn't exist).
        out_dir: PathBuf,

        /// Comma separated types of augmented sequences to include in the output FASTA file on top of spliced transcripts.
        /// Available options are `intronic` (or `i` for short), `gene-body` (or `g`), and `transcript-body` (or `t`).
        #[arg(
            short,
            long,
            display_order = 1,
            value_delimiter = ',',
            requires = "genome",
            value_parser = clap::builder::PossibleValuesParser::new(["i", "g", "t", "intronic", "gene-body", "transcript-body"]),
            hide_possible_values = true,
        )]
        augmented_sequences: Option<Vec<SequenceType>>,

        /// A flag of not including spliced transcripts in the output FASTA file. (usually there should be a good reason to do so)
        #[arg(
            long,
            display_order = 3,
        )]
        no_transcript: bool,

        /// The read length of the single-cell experiment being processed (determines flank size).
        #[arg(
            short,
            long,
            help_heading = "Intronic Sequence Options",
            display_order = 1,
            default_value_t = 91,
            requires_if("intronic", "augmented_sequences"),
        )]
        read_length: i64,

        /// Determines the amount subtracted from the read length to get the flank length.
        #[arg(
            long,
            help_heading = "Intronic Sequence Options",
            display_order = 2,
            default_value_t = 5,
            requires_if("intronic", "augmented_sequences"),
        )]
        flank_trim_length: i64,

        /// A flag indicates whether flank lengths will be considered when merging introns.
        #[arg(
            long,
            help_heading = "Intronic Sequence Options",
            display_order = 3,
            requires_if("intronic", "augmented_sequences"),
        )]
        no_flanking_merge: bool,

        /// The file name prefix of the generated output files.
        #[arg(
            long,
            default_value = "augmented_ref",
            display_order = 2,
        )]
        filename_prefix: Option<String>,

        /// A flag indicates whether identical sequences will be deduplicated.
        #[arg(
            long = "dedup",
            display_order = 1,
        )]
        dedup_seqs: bool,

        /// The path to an extra spliced sequence fasta file.
        #[arg(
            long,
            help_heading = "Extra Sequence Files",
            display_order = 3,
        )]
        extra_spliced: Option<PathBuf>,

        /// The path to an extra unspliced sequence fasta file.
        #[arg(
            // short,
            long,
            help_heading = "Extra Sequence Files",
            display_order = 3,
        )]
        extra_unspliced: Option<PathBuf>,

    },
}

/// simplifying alevin-fry workflows
#[derive(Debug, Parser)]
#[command(author, version, about)]
#[command(propagate_version = true)]
pub struct Cli {
    #[command(subcommand)]
    command: Commands,
=======
#[derive(Parser)]
#[command(author, version, about, long_about = None)]
struct RoersCli {
    /// input GTF (GFF3) file
    #[arg(short, long, required = true)]
    gtf_file: String,

    /// input fasta file
    #[arg(short, long, required = true)]
    fasta_file: String,

    /// output directory
    #[arg(short, long, required = true)]
    out_dir: String,
>>>>>>> 4c1bfb34
}

fn main() -> anyhow::Result<()> {
    // Check the `RUST_LOG` variable for the logger level and
    // respect the value found there. If this environment
    // variable is not set then set the logging level to
    // INFO.
    tracing_subscriber::registry()
        .with(fmt::layer())
        .with(
            EnvFilter::builder()
                .with_default_directive(LevelFilter::INFO.into())
                .from_env_lossy(),
        )
        .init();

<<<<<<< HEAD
    let cli_args = Cli::parse();
=======
    let cli = RoersCli::parse();
    let gtf_file = PathBuf::from(cli.gtf_file);
    let fasta_file = PathBuf::from(cli.fasta_file);
    let out_dir = PathBuf::from(cli.out_dir);
>>>>>>> 4c1bfb34

    match cli_args.command {
        Commands::MakeRef { genome, genes, out_dir, augmented_sequences, no_transcript, read_length, flank_trim_length, no_flanking_merge, filename_prefix, dedup_seqs, extra_spliced, extra_unspliced } => {
            make_ref(genome, genes, out_dir, augmented_sequences, no_transcript, read_length, flank_trim_length, no_flanking_merge, filename_prefix, dedup_seqs, extra_spliced, extra_unspliced)
        }?
    }



    // let ref_typ = ReferenceType::SplicedUnspliced;

    // let args: Vec<String> = env::args().collect();
    // let gtf_file = PathBuf::from(args.get(1).unwrap());
    // let fasta_file = PathBuf::from(args.get(2).unwrap());
    // let out_dir = PathBuf::from(args.get(3).unwrap());

    // // create the folder if it doesn't exist
    // std::fs::create_dir_all(&out_dir)?;
    // let out_fa = out_dir.join("splici_fl86.fa");

    // // 1. we read the gtf file as grangers. This will make sure that the eight fields are there.
    // let start = Instant::now();
    // let gr = Grangers::from_gtf(gtf_file.as_path(), true)?;
    // let duration: Duration = start.elapsed();
    // info!("Built Grangers in {:?}", duration);
    // info!("Grangers shape {:?}", gr.df().shape());

    // // we get the exon df and validate it
    // // this will make sure that each exon has a valid transcript ID, and the exon numbers are valid
    // let mut exon_gr = gr.exons(None, true)?;

    // let mut fc = exon_gr.field_columns().clone();
    // let df = exon_gr.df_mut();

    // // we then make sure that the gene_id and gene_name fields are not both missing
    // if fc.gene_id().is_none() && fc.gene_name().is_none() {
    //     anyhow::bail!(
    //         "The input GTF file must have either gene_id or gene_name field. Cannot proceed"
    //     );
    // } else if fc.gene_id().is_none() {
    //     warn!("The input GTF file do not have a gene_id field. We will use gene_name as gene_id");
    //     // we get gene name and rename it to gene_id
    //     let mut gene_id = df.column(fc.gene_name().unwrap())?.clone();
    //     gene_id.rename("gene_id");
    //     fc.update("gene_id", "gene_id")?;
    //     // push to the df
    //     df.with_column(gene_id)?;
    // } else if fc.gene_name().is_none() {
    //     warn!(
    //         "The input GTF file do not have a gene_name field. We will use gene_id as gene_name."
    //     );
    //     // we get gene id and rename it to gene_name
    //     let mut gene_name = df.column(fc.gene_id().unwrap())?.clone();
    //     gene_name.rename("gene_name");
    //     fc.update("gene_name", "gene_name")?;
    //     // push to the df
    //     df.with_column(gene_name)?;
    // }

    // exon_gr.field_columns = fc;
    // let gene_id_s = exon_gr.get_column_name("gene_id", false)?.to_string();
    // let gene_id = gene_id_s.as_str();
    // let gene_name_s = exon_gr.get_column_name("gene_name", false)?.to_string();
    // let gene_name = gene_name_s.as_str();
    // let transcript_id_s = exon_gr.get_column_name("transcript_id", false)?.to_string();
    // let transcript_id = transcript_id_s.as_str();

    // // Next, we fill the missing gene_id and gene_name fields
    // if exon_gr.any_nulls(&[gene_id, gene_name], false, false)? {
    //     warn!("Found missing gene_id and/or gene_name; Imputing. If both missing, will impute using transcript_id; Otherwise, will impute using the existing one.");
    //     exon_gr.df = exon_gr
    //         .df
    //         .lazy()
    //         .with_columns([
    //             when(col(gene_id).is_null())
    //                 .then(
    //                     when(col(gene_name).is_null())
    //                         .then(col(transcript_id))
    //                         .otherwise(col(gene_name)),
    //                 )
    //                 .otherwise(col(gene_id))
    //                 .alias(gene_id),
    //             when(col(gene_name).is_null())
    //                 .then(
    //                     when(col(gene_id).is_null())
    //                         .then(col(transcript_id))
    //                         .otherwise(col(gene_id)),
    //                 )
    //                 .otherwise(col(gene_name))
    //                 .alias(gene_name),
    //         ])
    //         .collect()?;
    // }

    // // Next, we get the gene_name to id mapping
    // let mut gene_id_to_name =
    //     exon_gr
    //         .df()
    //         .select([gene_id, gene_name])?
    //         .unique(None, UniqueKeepStrategy::Any, None)?;

    // info!(
    //     "Extracting the sequence of {} transcripts",
    //     exon_gr.df().column("transcript_id")?.n_unique()?
    // );

    // // Next, we write the transcript seuqences
    // exon_gr.write_transcript_sequences(&fasta_file, &out_fa, None, true, false)?;

    // match ref_typ {
    //     ReferenceType::Spliced => {
    //         // do nothing
    //     },
    //     ReferenceType::SplicedIntronic => {
    //         // Then, we get the introns
    //         let mut intron_gr = exon_gr.introns(None, None, None, true)?;
        
    //         intron_gr.extend(86, &options::ExtendOption::Both, false)?;
        
    //         // Then, we merge the overlapping introns
    //         intron_gr = intron_gr.merge(
    //             &[intron_gr.get_column_name("gene_id", false)?],
    //             false,
    //             None,
    //             None,
    //         )?;
        
    //         intron_gr.add_order(Some(&["gene_id"]), "intron_number", Some(1), true)?;
    //         intron_gr.df = intron_gr
    //             .df
    //             .lazy()
    //             .with_column(concat_str([col("gene_id"), col("intron_number")], "-I").alias("intron_id"))
    //             .collect()?;
        
    //         intron_gr.write_sequences(
    //             &fasta_file,
    //             &out_fa,
    //             false,
    //             Some("intron_id"),
    //             options::OOBOption::Truncate,
    //             true,
    //         )?;
    //     },
    //     ReferenceType::SplicedUnspliced => {
    //         // Then, we get the introns
    //         let mut intron_gr = exon_gr.genes(None, true)?;
    //         intron_gr.write_sequences(
    //             &fasta_file,
    //             &out_fa,
    //             false,
    //             Some("gene_id"),
    //             options::OOBOption::Truncate,
    //             true,
    //         )?;
    //     },
    // };

    // let mut file = std::fs::File::create(out_dir.join("gene_id_to_name.tsv"))?;
    // CsvWriter::new(&mut file)
    //     .has_header(false)
    //     .with_delimiter(b'\t')
    //     .finish(&mut gene_id_to_name)?;



    // next, we write transcripts and unspliced/itrons
    // 2. we quit if the required attributes are not valid:
    // - if transcript_id field dosn't exist
    // - if transcript_id field exists but is null for some exon features
    // - if gene_name and gene_id both are missing,
    // 3. we warn if one of gene_name and gene_id fields is missing, and copy the existing one as the missing one.
    // 4. If gene_name and/or gene_id fields contain null values, we imputet them:
    //      - If gene_name is missing, we impute it with gene_id
    //      - If gene_id is missing, we impute it with gene_name

    // let start = Instant::now();
    // gr.get_transcript_sequences(&fasta_file, None, true)?;
    // let duration: Duration = start.elapsed();
    // info!("extract transcript sequences in {:?}", duration);

    // gr.df = gr.df.head(Some(100000));
    // let start = Instant::now();
    // gr.get_sequences(&fasta_file, false, None, options::OOBOption::Skip)?;
    // let duration: Duration = start.elapsed();
    // info!("extract first 100,000 sequences in {:?}", duration);

    // let mo = options::MergeOptions::new(&["seqname", "gene_id", "transcript_id"], false, 1)?;
    // let start = Instant::now();
    // gr.merge(&["seqname", "gene_id", "transcript_id"], false, None)?;
    // let duration: Duration = start.elapsed();
    // info!("Merged overlapping ranges in {:?}", duration);

    // let start = Instant::now();
    // gr.flank(10, options::FlankOptions::default())?;
    // let duration: Duration = start.elapsed();
    // info!("Flanked ranges in {:?}", duration);

    // let start = Instant::now();
    // gr.introns(options::IntronsBy::Gene, None, true)?;
    // let duration: Duration = start.elapsed();
    // info!("Built intron's Grangers in {:?}", duration);

    // let start = Instant::now();
    // gr.extend(10, &options::ExtendOption::Both, false)?;
    // let duration: Duration = start.elapsed();
    // info!("Extended ranges in {:?}", duration);

    // let start = Instant::now();
    // gr.build_lapper(&mo.by)?;
    // let duration: Duration = start.elapsed();
    // info!("Built interval tree in {:?}", duration);

    // 2. we quit if the required attributes are not valid:
    // - if transcript_id field dosn't exist
    // - if transcript_id field exists but is null for some exon features
    // - if gene_name and gene_id both are missing,
    // 3. we warn if one of gene_name and gene_id fields is missing, and copy the existing one as the missing one.
    // 4. If gene_name and/or gene_id fields contain null values, we imputet them:
    //      - If gene_name is missing, we impute it with gene_id
    //     - If gene_id is missing, we impute it with gene_name
    //     - If both are missing, we impute them with transcript_id

    // let df = df!(
    //     "seqname" => ["chr1", "chr1", "chr1", "chr1", "chr1", "chr2", "chr2", "chr3"],
    //     "feature_type" => ["exon", "exon", "exon", "exon", "exon", "exon", "exon", "exon"],
    //     "start" => [1i64, 12, 1, 5, 22, 1, 5, 111],
    //     "end" => [10i64, 20, 10, 20, 30, 10, 30, 1111],
    //     "strand"=> ["+", "+", "+", "+", "+", "+", "-", "."],
    //     "gene_id" => [Some("g1"), Some("g1"), Some("g2"), Some("g2"), Some("g2"), Some("g3"), Some("g4"), None],
    // )?;

    // let mut gr = Grangers::new(df, None, None, None, IntervalType::Inclusive(1), FieldColumns::default(), false).unwrap();

    // // df.column("name")?.utf8()?.set(&df.column("name")?.is_null(), Some("."))?;
    // // println!("df: {:?}", df);

    // info!("gr: {:?}", gr.df());
    // let mo = options::MergeOptions {
    //     by: vec![
    //         "seqname".to_string(),
    //         "gene_id".to_string(),
    //         "strand".to_string(),
    //     ],
    //     ignore_strand: false,
    //     slack: 1,
    // };

    // gr.drop_nulls(None)?;
    // info!("drop_nulls' gr: \n{:?}", gr.df());

    // let merged_gr = gr.merge(&["seqname", "gene_id", "strand"], false, None)?;

    // info!("merged gr: \n{:?}", merged_gr.df());

    // let mut flanked_gr = gr.flank(10, options::FlankOptions::default())?;
    // info!("flanked gr: \n{:?}", flanked_gr.df());

    // flanked_gr.extend(10, &options::ExtendOption::Both, false)?;
    // info!("extended and flanked gr: \n{:?}", flanked_gr.df());

    // library(GenomicRanges)
    // gr <- GRanges(
    //     seqname = Rle(rep("chr1", 9)),
    //     ranges = IRanges(c(101, 101, 101, 121,141, 201, 201, 201, 221), end = c(150, 150, 110, 130, 150, 250, 250, 210,250), names = head(letters, 9)),
    //     strand = Rle(strand(c(rep("+",5), rep("-", 4)))),
    //     score = 1:9,
    //     GC = seq(1, 0, length=9))
    // gr

    // pl.when().then().otherwise()
    // use schema to define data type
    // let mut schema = Schema::new();
    // Filling missing data

    // interval operation
    // merger overlapping intervals
    // find introns
    //

    // get stats
    let peak_mem = PEAK_ALLOC.peak_usage_as_gb();
    info!("Peak Memory usage was {} GB", peak_mem);
    Ok(())
}

fn make_ref(
    genome_path: PathBuf,
    gtf_path: PathBuf, 
    out_dir: PathBuf, 
    augmented_sequences: Option<Vec<SequenceType>>, 
    no_transcript: bool, 
    read_length: i64, 
    flank_trim_length: i64, 
    no_flanking_merge: bool, 
    filename_prefix: Option<String>, 
    dedup_seqs: bool, 
    extra_spliced: Option<PathBuf>, 
    extra_unspliced: Option<PathBuf>) -> anyhow::Result<()> 
{
    // if nothing to build, then exit
    if no_transcript & augmented_sequences.is_none() {
        anyhow::bail!("Nothing to build: --no-transcript is set and no augmented_sequences is provided. Cannot proceed");
    }

    // check if extra_spliced and unspliced valid
    if let Some(extra_spliced) = &extra_spliced {
        if !extra_spliced.exists() {
            anyhow::bail!("The extra spliced sequence file does not exist. Cannot proceed");
        }
    }

    if let Some(extra_unspliced) = &extra_unspliced {
        if !extra_unspliced.exists() {
            anyhow::bail!("The extra spliced sequence file does not exist. Cannot proceed");
        }
    }

    // create the folder if it doesn't exist
    std::fs::create_dir_all(&out_dir)?;
    let out_fa = out_dir.join("roers_ref.fa");
    let out_gid2name = out_dir.join("gene_id_to_name.tsv");
    let flank_length = read_length - flank_trim_length;

    // 1. we read the gtf file as grangers. This will make sure that the eight fields are there.
    let start = Instant::now();
    let gr = Grangers::from_gtf(gtf_path.as_path(), true)?;
    let duration: Duration = start.elapsed();
    debug!("Built Grangers in {:?}", duration);
    info!("Built Grangers object for {:?} records", gr.df().height());

    // we get the exon df and validate it
    // this will make sure that each exon has a valid transcript ID, and the exon numbers are valid
    let mut exon_gr = gr.exons(None, true)?;

    let mut fc = exon_gr.field_columns().clone();
    let df = exon_gr.df_mut();

    // we then make sure that the gene_id and gene_name fields are not both missing
    if fc.gene_id().is_none() && fc.gene_name().is_none() {
        anyhow::bail!(
            "The input GTF file must have either gene_id or gene_name field. Cannot proceed"
        );
    } else if fc.gene_id().is_none() {
        warn!("The input GTF file do not have a gene_id field. We will use gene_name as gene_id");
        // we get gene name and rename it to gene_id
        let mut gene_id = df.column(fc.gene_name().unwrap())?.clone();
        gene_id.rename("gene_id");
        fc.update("gene_id", "gene_id")?;
        // push to the df
        df.with_column(gene_id)?;
    } else if fc.gene_name().is_none() {
        warn!(
            "The input GTF file do not have a gene_name field. We will use gene_id as gene_name."
        );
        // we get gene id and rename it to gene_name
        let mut gene_name = df.column(fc.gene_id().unwrap())?.clone();
        gene_name.rename("gene_name");
        fc.update("gene_name", "gene_name")?;
        // push to the df
        df.with_column(gene_name)?;
    }

    exon_gr.field_columns = fc;
    let gene_id_s = exon_gr.get_column_name("gene_id", false)?.to_string();
    let gene_id = gene_id_s.as_str();
    let gene_name_s = exon_gr.get_column_name("gene_name", false)?.to_string();
    let gene_name = gene_name_s.as_str();
    let transcript_id_s = exon_gr.get_column_name("transcript_id", false)?.to_string();
    let transcript_id = transcript_id_s.as_str();

    // Next, we fill the missing gene_id and gene_name fields
    if exon_gr.any_nulls(&[gene_id, gene_name], false, false)? {
        warn!("Found missing gene_id and/or gene_name; Imputing. If both missing, will impute using transcript_id; Otherwise, will impute using the existing one.");
        exon_gr.df = exon_gr
            .df
            .lazy()
            .with_columns([
                when(col(gene_id).is_null())
                    .then(
                        when(col(gene_name).is_null())
                            .then(col(transcript_id))
                            .otherwise(col(gene_name)),
                    )
                    .otherwise(col(gene_id))
                    .alias(gene_id),
                when(col(gene_name).is_null())
                    .then(
                        when(col(gene_id).is_null())
                            .then(col(transcript_id))
                            .otherwise(col(gene_id)),
                    )
                    .otherwise(col(gene_name))
                    .alias(gene_name),
            ])
            .collect()?;
    }

    // Next, we get the gene_name to id mapping
    let mut gene_id_to_name =
        exon_gr
            .df()
            .select([gene_id, gene_name])?
            .unique(None, UniqueKeepStrategy::Any, None)?;

    info!(
        "Proceed {} exon records from {} transcripts",
        exon_gr.df().height(),
        exon_gr.df().column("transcript_id")?.n_unique()?
    );

    if no_transcript {
        std::fs::File::create(&out_fa)?;

    } else {
        // Next, we write the transcript seuqences
        exon_gr.write_transcript_sequences(&genome_path, &out_fa, None, true, false)?;
    }

    // Next, we write the augmented sequences
    if let Some(augmented_sequences) = augmented_sequences {
        for seq_typ in augmented_sequences {
            match seq_typ {
                SequenceType::Intronic => {
                    // Then, we get the introns
                    let mut intron_gr = exon_gr.introns(None, None, None, true)?;
                
                    if !no_flanking_merge {
                        intron_gr.extend(flank_length, &options::ExtendOption::Both, false)?;
                    }
                
                    // Then, we merge the overlapping introns
                    intron_gr = intron_gr.merge(
                        &[intron_gr.get_column_name("gene_id", false)?],
                        false,
                        None,
                        None,
                    )?;
                
                    intron_gr.add_order(Some(&["gene_id"]), "intron_number", Some(1), true)?;
                    intron_gr.df = intron_gr
                        .df
                        .lazy()
                        .with_column(concat_str([col("gene_id"), col("intron_number")], "-I").alias("intron_id"))
                        .collect()?;
                
                    intron_gr.write_sequences(
                        &genome_path,
                        &out_fa,
                        false,
                        Some("intron_id"),
                        options::OOBOption::Truncate,
                        true,
                    )?;
                },
                SequenceType::GeneBody => {
                    // Then, we get the introns
                    let mut intron_gr = exon_gr.genes(None, true)?;
                    intron_gr.write_sequences(
                        &genome_path,
                        &out_fa,
                        false,
                        Some("gene_id"),
                        options::OOBOption::Truncate,
                        true,
                    )?;
                },
                SequenceType::TranscriptBody => {
                    // Then, we get the introns
                    let mut intron_gr = exon_gr.transcripts(None, true)?;
                    intron_gr.write_sequences(
                        &genome_path,
                        &out_fa,
                        false,
                        Some("transcript_id"),
                        options::OOBOption::Truncate,
                        true,
                    )?;
                },
                _ => {
                    anyhow::bail!("Invalid sequence type");
                }
            }
        }
    }

    let mut file = std::fs::File::create(out_gid2name)?;
    CsvWriter::new(&mut file)
        .has_header(false)
        .with_delimiter(b'\t')
        .finish(&mut gene_id_to_name)?;

    if let Some(path) = extra_spliced {
        // create extra file reader
        let mut reader = std::fs::File::open(path)
            .map(std::io::BufReader::new)
            .map(noodles::fasta::Reader::new)?;

        let mut writer = noodles::fasta::Writer::new(
            std::fs::OpenOptions::new()
            .append(true)
            .open(&out_fa)
            .with_context(|| {
                format!("Could not open the output file {:?}", out_fa.as_os_str())
            })?
        );


        for result in reader.records() {
            let record = result?;
            writer
                .write_record(&record)
                .with_context(|| {
                    format!(
                        "Could not write the sequence of extra spliced sequence {} to the output file",
                        record.name()
                    )
                })?;
        }
    };

    if let Some(path) = extra_unspliced {
        // create extra file reader
        let mut reader = std::fs::File::open(path)
            .map(std::io::BufReader::new)
            .map(noodles::fasta::Reader::new)?;

        let mut writer = noodles::fasta::Writer::new(
            std::fs::OpenOptions::new()
            .append(true)
            .open(&out_fa)
            .with_context(|| {
                format!("Could not open the output file {:?}", out_fa.as_os_str())
            })?
        );


        for result in reader.records() {
            let record = result?;
            writer
                .write_record(&record)
                .with_context(|| {
                    format!(
                        "Could not write the sequence of extra spliced sequence {} to the output file",
                        record.name()
                    )
                })?;
        }
    };

    Ok(())
}<|MERGE_RESOLUTION|>--- conflicted
+++ resolved
@@ -6,7 +6,6 @@
 use std::env;
 use std::path::PathBuf;
 use std::time::{Duration, Instant};
-<<<<<<< HEAD
 use tracing_subscriber::{filter::LevelFilter, fmt, prelude::*, EnvFilter};
 use grangers::grangers::{options, Grangers};
 use peak_alloc::PeakAlloc;
@@ -14,16 +13,10 @@
 use tracing::{warn, debug, info};
 use noodles;
 use anyhow::Context;
-=======
-use tracing::info;
-use tracing::warn;
-use tracing_subscriber::{filter::LevelFilter, fmt, prelude::*, EnvFilter};
->>>>>>> 4c1bfb34
 
 #[global_allocator]
 static PEAK_ALLOC: PeakAlloc = PeakAlloc;
 
-<<<<<<< HEAD
 use clap::{builder::ArgPredicate, ArgGroup, Args, Subcommand, command, Parser};
 
 /// The type of sequences we might include in the output reference FASTA file
@@ -157,22 +150,6 @@
 pub struct Cli {
     #[command(subcommand)]
     command: Commands,
-=======
-#[derive(Parser)]
-#[command(author, version, about, long_about = None)]
-struct RoersCli {
-    /// input GTF (GFF3) file
-    #[arg(short, long, required = true)]
-    gtf_file: String,
-
-    /// input fasta file
-    #[arg(short, long, required = true)]
-    fasta_file: String,
-
-    /// output directory
-    #[arg(short, long, required = true)]
-    out_dir: String,
->>>>>>> 4c1bfb34
 }
 
 fn main() -> anyhow::Result<()> {
@@ -189,14 +166,7 @@
         )
         .init();
 
-<<<<<<< HEAD
     let cli_args = Cli::parse();
-=======
-    let cli = RoersCli::parse();
-    let gtf_file = PathBuf::from(cli.gtf_file);
-    let fasta_file = PathBuf::from(cli.fasta_file);
-    let out_dir = PathBuf::from(cli.out_dir);
->>>>>>> 4c1bfb34
 
     match cli_args.command {
         Commands::MakeRef { genome, genes, out_dir, augmented_sequences, no_transcript, read_length, flank_trim_length, no_flanking_merge, filename_prefix, dedup_seqs, extra_spliced, extra_unspliced } => {
